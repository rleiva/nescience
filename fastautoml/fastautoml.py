"""
Fast auto machine learning
with the minimum nescience principle

@author:    Rafael Garcia Leiva
@mail:      rgarcialeiva@gmail.com
@web:       http://www.mathematicsunknown.com/
@copyright: GNU GPLv3
@version:   0.7

"""

import numpy  as np

import warnings
import math
import re

from sklearn.base import BaseEstimator, ClassifierMixin, RegressorMixin
from sklearn.feature_selection.base import SelectorMixin
from sklearn.utils import check_X_y
from sklearn.utils import check_array
from sklearn.utils.validation import check_is_fitted
from sklearn.preprocessing import KBinsDiscretizer
from sklearn.calibration import CalibratedClassifierCV

from scipy.optimize import differential_evolution

# Compressors

import bz2
import lzma
import zlib

# Supported classifiers

from sklearn.naive_bayes    import MultinomialNB
from sklearn.tree           import DecisionTreeClassifier
from sklearn.svm            import LinearSVC
from sklearn.neural_network import MLPClassifier

# Supported regressors

from sklearn.linear_model   import LinearRegression
from sklearn.tree           import DecisionTreeRegressor
from sklearn.svm            import LinearSVR
from sklearn.neural_network import MLPRegressor

# Supported time series
# 
# - Autoregression
# - Moving Average
# - Simple Exponential Smoothing

#
# Private Helper Functions
#

"""
Discretize the variable x if needed
    
Parameters
----------
x :     array-like, shape (n_samples)
        The variable to be discretized, if needed.
       
Returns
-------
A new discretized vector.
"""
def _discretize_vector(x):

    new_x = x.copy()

    # Optimal number of bins
    n_bins = int(np.sqrt(len(new_x)))
    
    # Correct the number of bins if it is too small
    if n_bins <= 1:
        n_bins = 2

    # Check if we have too many unique values wrt samples
    if len(np.unique(new_x)) > n_bins:
        
        new_x = new_x.reshape(-1, 1)
    
        # Avoid those annoying warnings
        with warnings.catch_warnings():
            
            warnings.simplefilter("ignore")

            est = KBinsDiscretizer(n_bins=n_bins, encode='ordinal', strategy='kmeans')
            est.fit(new_x)
            new_x = est.transform(new_x)
            
        new_x = new_x[:,0]

    return new_x


"""
Discretize a dataset X
    
Parameters
----------
X :     array-like, shape (n_samples, n_features)
       
Returns
-------
A new discretized version of the dataset (numpy array)
"""
def _discretize_matrix(X):

    newX = list()
    
    for i in np.arange(X.shape[1]):
            
        new_x = _discretize_vector(X[:,i])
        newX.append(new_x)    
    
    newX = np.array(newX)
    newX = np.transpose(newX)
    
    return newX


"""
Compute the lenght of a list of values encoded using an optimal code
    
Parameters
----------
x :         array-like, shape (n_samples)
            The values to be encoded.
       
Returns
-------
Return the length of the encoded dataset (float)
"""
def _optimal_code_length(x):
    
    # Discretize the variable x if needed
    new_x = _discretize_vector(x)
        
    # Compute the optimal length
    unique, count = np.unique(new_x, return_counts=True)
    ldm = np.sum(count * ( - np.log2(count / len(new_x))))
    
    return ldm


"""
Compute the joint lenght of two variables
encoded using an optimal code
    
Parameters
----------
x1 :        array-like, shape (n_samples)
            The values of the first variable.
x2 :        array-like, shape (n_samples)
            The values of the second variable.
   
Returns
-------
Return the length of the encoded joint dataset (float)    
"""
def _optimal_code_length_joint(x1, x2):
    
    # Discretize the variables X1 and X2 if needed
    new_x1 = _discretize_vector(x1)
    new_x2 = _discretize_vector(x2)
    
    # Compute the optimal length
    Joint =  list(zip(new_x1, new_x2))
    unique, count = np.unique(Joint, return_counts=True, axis=0)
    ldm = np.sum(count * ( - np.log2(count / len(Joint))))
                                    
    return ldm


"""
Compute the joint lenght of two variables and the target
encoded using an optimal code
    
Parameters
----------
x1 :        array-like, shape (n_samples)
            The values of the first variable.         
x2 :        array-like, shape (n_samples)
            The values of the second variable.         
y  :        array-like, shape (n_samples)
            The target values as numbers or strings.
   
Returns
-------
Return the length of the encoded joint dataset (float)    
"""
def _optimal_code_length_3joint(x1, x2, y):
  
    # Discretize the variables X1 and X2 if needed
    new_x1 = _discretize_vector(x1)
    new_x2 = _discretize_vector(x2)
    new_y  = _discretize_vector(y)
            
    # Compute the optimal length
    Joint =  list(zip(new_x1, new_x2, new_y))
    unique, count = np.unique(Joint, return_counts=True, axis=0)
    ldm = np.sum(count * ( - np.log2(count / len(Joint))))
                    
    return ldm


#
# Class Miscoding
# 

class Miscoding(BaseEstimator, SelectorMixin):
    """
    Given a dataset X = {x1, ..., xp} composed by p features, and a target
    variable y, the miscoding of the feature xj measures how difficult is to
    reconstruct y given xj, and the other way around. We are not only
    interested in to identify how much information xj contains about y, but
    also if xj contains additional information that is not related
    to y (which is a bad thing).

    The fastautoml.Miscoding class allow us to compute the relevance of
    features, the quality of a dataset, and select the optimal subset of
    features to include in a study

    Example of usage:
        
        from fastautoml.fastautoml import Miscoding
        miscoding = Miscoding()
        miscoding.fit(X, y)
        msd = miscoding.miscoding_features()

    """
    
    def __init__(self):
        
        return None
    
    
    def fit(self, X, y):
        """
        Learn empirically the miscoding of the features of X
        as a representation of y.
        
        Parameters
        ----------
        X : array-like, shape (n_samples, n_features)
            Sample vectors from which to compute miscoding.
            
        y : array-like, shape (n_samples)
            The target values as numbers or strings.
            
        Returns
        -------
        self
        """
        
        self.X, self.y = check_X_y(X, y, dtype=None)
        
        return self


    def miscoding_features(self, mode='adjusted', redundancy=True):
        """
        Return the miscoding of the target given the features

        Parameters
        ----------
        mode  : the mode of miscoding, possible values are 'regular' for
                the true miscoding, 'normalized' for normalized values that
                sum one, and 'partial' with positive and negative
                contritutions to dataset miscoding.
        redundancy: if True avoid redundant features during the
                    computation of miscoding
            
        Returns
        -------
        Return a numpy array with the miscodings
        """
        
        check_is_fitted(self, 'X')
        
        if redundancy:
            miscoding = self._miscoding_features_joint(mode)
        else:
            miscoding = self._miscoding_features_single(mode)
            
        return miscoding
            

    def miscoding_model(self, model):
        """
        Compute the partial joint miscoding of the dataset used by a model
        
        Parameters
        ----------
        model : a model of one of the supported classes
                    
        Returns
        -------
        Return the miscoding (float)
        """

        check_is_fitted(self, 'X')
        
        if isinstance(model, MultinomialNB):
            subset = self._MultinomialNB(model)
        elif isinstance(model, DecisionTreeClassifier):
            subset = self._DecisionTreeClassifier(model)
        elif isinstance(model, LinearSVC):
            subset = self._LinearSVC(model)
        elif isinstance(model, MLPClassifier):
            subset = self._MLPClassifier(model)
        elif isinstance(model, LinearRegression):
            subset = self._LinearRegression(model)
        elif isinstance(model, DecisionTreeRegressor):
            subset = self._DecisionTreeRegressor(model)
        elif isinstance(model, LinearSVR):
            subset = self._LinearSVR(model)
        elif isinstance(model, MLPRegressor):
            subset = self._MLPRegressor(model)            
        else:
            # Rise exception
            raise NotImplementedError('Model {!r} not supported'
                                     .format(type(model)))

        return self.miscoding_subset(subset)
        

    def miscoding_subset(self, subset):
        """
        Compute the partial joint miscoding of a subset of the dataset
        
        Parameters
        ----------
        subset : array-like, shape (n_features)
                 1 if the attribute is in use, 0 otherwise
        
        Returns
        -------
        Return the miscoding (float)
        """

        check_is_fitted(self, 'X')

        partial = self.miscoding_features(mode='partial')

        miscoding = np.dot(subset, partial)
        miscoding = 1 - miscoding

        return miscoding


    def features_matrix(self):
        """
        Compute a matrix of adjusted miscodings of each feature
        assuming the others
        
        Returns
        -------
        Return the matrix with the miscodings (float)
        """
                
        miscoding = np.zeros([self.X.shape[1], self.X.shape[1]])

        # Compute the regular matrix

        for i in np.arange(self.X.shape[1]-1):
            
            ldm_X1 = _optimal_code_length(self.X[:,i])

            for j in np.arange(i+1, self.X.shape[1]):
                 
                ldm_X2   = _optimal_code_length(self.X[:,j])
                ldm_X1X2 = _optimal_code_length_joint(self.X[:,i], self.X[:,j])
                       
                mscd = ( ldm_X1X2 - min(ldm_X1, ldm_X2) ) / max(ldm_X1, ldm_X2)
                
                miscoding[i, j] = mscd
                miscoding[j, i] = mscd
                
        # Compute the normalized matrix
        
        normalized = np.zeros([self.X.shape[1], self.X.shape[1]])
        
        for i in np.arange(self.X.shape[1]):

            normalized[i,:] = 1 - miscoding[i,:]
            normalized[i,:] = normalized[i,:] / np.sum(normalized[i,:])

        return normalized


    # TODO: do we have to support this?
    def _get_support_mask(self):
        
        check_is_fitted(self, 'tcc_')
        
        return None


    """
    Return the miscoding of the target given the features

    Parameters
    ----------
    mode  : the mode of miscoding, possible values are 'regular' for
            the true miscoding, 'normalized' for normalized values that
            sum one, and 'partial' with positive and negative
            contritutions to dataset miscoding.
            
    Returns
    -------
    Return a numpy array with the miscodings
    """
    def _miscoding_features_single(self, mode='adjusted'):
                 
        miscoding = list()
        
        # Discretize y and compute the encoded length
        
        ldm_y = _optimal_code_length(self.y)

        for i in np.arange(self.X.shape[1]):

            # Discretize feature and compute lengths
            
            ldm_X  = _optimal_code_length(self.X[:,i])
            ldm_Xy = _optimal_code_length_joint(self.y, self.X[:,i])

            # Compute miscoding
                       
            mscd = ( ldm_Xy - min(ldm_X, ldm_y) ) / max(ldm_X, ldm_y)
                
            miscoding.append(mscd)
                
        miscoding = np.array(miscoding)

        if mode == 'regular':
            return miscoding
        elif mode == 'adjusted':
            adjusted = 1 - miscoding
            adjusted = adjusted / np.sum(adjusted)
            return adjusted
        elif mode == 'partial':
            adjusted = 1 - miscoding
            adjusted = adjusted / np.sum(adjusted)
            partial  = adjusted - miscoding / np.sum(miscoding)
            return partial

        valid_mode = ('regular', 'adjusted', 'partial')
        raise ValueError("Valid options for 'mode' are {}. "
                         "Got mode={!r} instead."
                         .format(valid_mode, mode))        


    """
    Return the joint redundancy of the target given pairs features

    Parameters
    ----------
    mode  : the mode of miscoding, possible values are 'regular' for
            the joint redundancy, 'normalized' for normalized values that
            sum one, and 'partial' with positive and negative
            contritutions to dataset joint redundancy.
            
    Returns
    -------
    Return a numpy array with the miscodings
    """
    def _miscoding_features_joint(self, mode='adjusted'):

        # Compute non-redundant miscoding
        mscd = self._miscoding_features_single(mode='regular')

        if self.X.shape[1] == 1:
            # With one single attribute we cannot compute the joint miscoding
            return mscd

        #
        # Compute the joint miscoding matrix
        #         
               
        red_matrix = np.ones([self.X.shape[1], self.X.shape[1]])

        ldm_y = _optimal_code_length(self.y)
        new_y = _discretize_vector(self.y)
        new_X = _discretize_matrix(self.X)

        for i in np.arange(self.X.shape[1]-1):
            
            new_x1 = new_X[:,i]

            for j in np.arange(i+1, self.X.shape[1]):
                
                new_x2 = new_X[:,j]
                
                Joint =  list(zip(new_x1, new_x2))
                unique, count = np.unique(Joint, return_counts=True, axis=0)
                ldm = np.sum(count * ( - np.log2(count / len(Joint))))
                
                ldm_X1X2  = ldm
                
                Joint =  list(zip(new_x1, new_x2, new_y))
                unique, count = np.unique(Joint, return_counts=True, axis=0)
                ldm = np.sum(count * ( - np.log2(count / len(Joint))))
                            
                ldm_X1X2Y = ldm
                       
                tmp = ( ldm_X1X2Y - min(ldm_X1X2, ldm_y) ) / max(ldm_X1X2, ldm_y)
                                
                red_matrix[i, j] = tmp
                red_matrix[j, i] = tmp
         
               
        #
        # Compute the joint miscoding 
        #
        
        viu       = np.zeros(self.X.shape[1], dtype=np.int8)
        miscoding = np.zeros(self.X.shape[1])

        # Select the first two variables with smaller joint miscoding
        
        loc1, loc2 = np.unravel_index(np.argmin(red_matrix, axis=None), red_matrix.shape)
        jmscd1 = jmscd2 = red_matrix[loc1, loc2]
        
        viu[loc1] = 1
        viu[loc2] = 1

        # Scale down one of them
                
        tmp1 = mscd[loc1]
        tmp2 = mscd[loc2]
        
        if tmp1 < tmp2:
            jmscd1 = jmscd1 * tmp1 / tmp2
            miscoding[loc1] = jmscd1
            miscoding[loc2] = jmscd2
        else:
            jmscd2 = jmscd2 * tmp2 / tmp1
            miscoding[loc1] = jmscd1
            miscoding[loc2] = jmscd2
 
        # Iterate over the number of features
        
        tmp = np.ones(self.X.shape[1]) * np.inf
        
        for i in np.arange(2, self.X.shape[1]):

            for j in np.arange(self.X.shape[1]):
            
                if viu[j] == 1:
                    continue

                tmp[j] = (1 / np.sum(viu)) * np.sum(red_matrix[np.where(viu == 1), j])
                            
            viu[np.argmin(tmp)] = 1
            miscoding[np.argmin(tmp)] = np.min(tmp)

            tmp = np.ones(self.X.shape[1]) * np.inf

        if mode == 'regular':
            return miscoding
        elif mode == 'adjusted':
            adjusted = 1 - miscoding
            adjusted = adjusted / np.sum(adjusted)
            return adjusted
        elif mode == 'partial':
            adjusted = 1 - miscoding
            adjusted = adjusted / np.sum(adjusted)
            partial  = adjusted - miscoding / np.sum(miscoding)
            return partial

        valid_mode = ('regular', 'adjusted', 'partial')
        raise ValueError("Valid options for 'mode' are {}. "
                         "Got mode={!r} instead."
                         .format(valid_mode, mode))


    """
    Compute the attributes in use for a multinomial naive Bayes classifier
    
    Return array with the attributes in use
    """
    def _MultinomialNB(self, estimator):

        # All the attributes are in use
        attr_in_use = np.ones(self.X.shape[1], dtype=int)
            
        return attr_in_use
    

    """
    Compute the attributes in use for a decision tree
    
    Return array with the attributes in use
    """
    def _DecisionTreeClassifier(self, estimator):

        attr_in_use = np.zeros(self.X.shape[1], dtype=int)
        features = set(estimator.tree_.feature[estimator.tree_.feature >= 0])
        for i in features:
            attr_in_use[i] = 1
            
        return attr_in_use


    """
    Compute the attributes in use for a linear support vector classifier
    
    Return array with the attributes in use
    """
    def _LinearSVC(self, estimator):

        # All the attributes are in use
        attr_in_use = np.ones(self.X.shape[1], dtype=int)
            
        return attr_in_use


    """
    Compute the attributes in use for a multilayer perceptron classifier
    
    Return array with the attributes in use
    """
    def _MLPClassifier(self, estimator):

        attr_in_use = np.ones(self.X.shape[1], dtype=int)
            
        return attr_in_use


    """
    Compute the attributes in use for a linear regression
    
    Return array with the attributes in use
    """
    def _LinearRegression(self, estimator):
        
        attr_in_use = np.ones(self.X.shape[1], dtype=int)
            
        return attr_in_use


    """
    Compute the attributes in use for a decision tree regressor
    
    Return array with the attributes in use
    """
    def _DecisionTreeRegressor(self, estimator):
        
        attr_in_use = np.zeros(self.X.shape[1], dtype=int)
        features = set(estimator.tree_.feature[estimator.tree_.feature >= 0])
        for i in features:
            attr_in_use[i] = 1
            
        return attr_in_use


    """
    Compute the attributes in use for a linear support vector regressor
    
    Return array with the attributes in use
    """
    def _LinearSVR(self, estimator):

        attr_in_use = np.ones(self.X.shape[1], dtype=int)
            
        return attr_in_use

    """
    Compute the attributes in use for a multilayer perceptron regressor
    
    Return array with the attributes in use
    """
    def _MLPRegressor(self, estimator):

        attr_in_use = np.ones(self.X.shape[1], dtype=int)
            
        return attr_in_use


#
# Class Inaccuracy
#
        
class Inaccuracy(BaseEstimator, SelectorMixin):
    
    # TODO: Class documentation
    
    def __init__(self):
        
        return None
    
    
    def fit(self, X, y):
        """Initialize the inaccuracy class with dataset
        
        Parameters
        ----------
        X : array-like, shape (n_samples, n_features)
            Sample vectors from which models have been trained.
            
        y : array-like, shape (n_samples)
            The target values (class labels) as integers or strings.
            
        Returns
        -------
        self
        """
        
        self.X, self.y = check_X_y(X, y, dtype=None)
                
        self.len_y = _optimal_code_length(self.y)
        
        return self


    def inaccuracy_model(self, model):
        """
        Compute the inaccuracy of a model
        
        model : trained model with a predict() method
         
        Return the inaccuracy (float)
        """        
        
        check_is_fitted(self, 'X')
        
        Pred = model.predict(self.X)
        len_pred = _optimal_code_length(Pred)
        
        len_joint = _optimal_code_length_joint(Pred, self.y)
        
        inacc = ( len_joint - min(self.len_y, len_pred) ) / max(self.len_y, len_pred)

        return inacc

    
    def inaccuracy_predictions(self, predictions):
        """
        Compute the inaccuracy of a list of predicted values
        
         pred : array-like, shape (n_samples)
                The list of predicted values
                
        Return the inaccuracy (float)
        """        
        
        check_is_fitted(self, 'X')
        
        len_pred = _optimal_code_length(predictions)
        
        len_joint = _optimal_code_length_joint(predictions, self.y)
        
        inacc = ( len_joint - min(self.len_y, len_pred) ) / max(self.len_y, len_pred)

        return inacc    


    # TODO
    def _get_support_mask(self):
        
        check_is_fitted(self, 'tcc_')

 
#
# Class Surfeit
# 
    
class Surfeit(BaseEstimator, SelectorMixin):
    
    def __init__(self):
        
        return None
    

    def fit(self, X, y, compressor="bz2"):
        """Initialize the surfeit class with dataset
        
        Parameters
        ----------
        X : array-like, shape (n_samples, n_features)
            Sample vectors from which models have been trained.
            
        y : array-like, shape (n_samples)
            The target values (class labels) as integers or strings.
            
        Returns
        -------
        self
        """

        self.compressor = compressor
        
        self.X, self.y = check_X_y(X, y, dtype=None)
                
        self.len_y = _optimal_code_length(self.y)
        
        return self
    

    def surfeit_model(self, model):
        """
        Compute the redundancy of a model

        Parameters
        ----------
        model : a model of one of the supported classeses
        
        Supported classes:
            MultinomialNB
            DecisionTreeClassifier
            MLPClassifier
            
        Returns
        -------
        Redundancy (float) of the model
        """
    
        if isinstance(model, MultinomialNB):
            model_str = self._MultinomialNB(model)
        elif isinstance(model, DecisionTreeClassifier):
            model_str = self._DecisionTreeClassifier(model)
        elif isinstance(model, LinearSVC):
            model_str = self._LinearSVC(model)
        elif isinstance(model, MLPClassifier):
            model_str = self._MLPClassifier(model)
        elif isinstance(model, LinearRegression):
            model_str = self._LinearRegression(model)
        elif isinstance(model, DecisionTreeRegressor):
            model_str = self._DecisionTreeRegressor(model)
        elif isinstance(model, LinearSVR):
            model_str = self._LinearSVR(model)
        elif isinstance(model, MLPRegressor):
            model_str = self._MLPRegressor(model)
        else:
            # Rise exception
            raise NotImplementedError('Model {!r} not supported'
                                     .format(type(model)))

        return self.surfeit_string(model_str)
        

    def surfeit_string(self, model_string):
        """
        Compute the redundancy of a model given as a string

        Parameters
        ----------
        model : a string based representation of the model
            
        Returns
        -------
        Redundancy (float) of the model
        """
    
        # Compute the model string and its compressed version
        emodel = model_string.encode()
        
        if self.compressor == "lzma":
            compressed = lzma.compress(emodel, preset=9)
        elif self.compressor == "zlib":
            compressed = zlib.compress(emodel, level=9)
        else: # By default use bz2
            compressed = bz2.compress(emodel, compresslevel=9)
        
        km = len(compressed)
        lm = len(emodel)

        # Check if the model is too small to compress        
        if km > lm:
            return 1 - 3/4    # Experimental value

        if self.len_y < km:
            # redundancy = 1 - l(C(y)) / l(m)
            redundancy = 1 - self.len_y / lm
        else:
            # redundancy = 1 - l(m*) / l(m)
            redundancy = 1 - km / lm
                            
        return redundancy


    def _redundancy(self):

        # Compute the model string and its compressed version
        model = self._tree2str().encode()

        if self.compressor == "lzma":
            compressed = lzma.compress(model, preset=9)
        elif self.compressor == "zlib":
            compressed = zlib.compress(model, level=9)
        else: # By default use bz2
            compressed = bz2.compress(model, compresslevel=9)

        # Check if the model is too small to compress
        if len(compressed) > len(model):
            return 1 - 3/4    # Experimental values for bzip

        if self.lcd < len(compressed):
            # redundancy = 1 - l(C(y)) / l(m)
            redundancy = 1 - self.lcd / len(model)
        else:
            # redundancy = 1 - l(m*) / l(m)
            redundancy = 1 - len(compressed) / len(model)

        return redundancy

    
    # TODO
    def _get_support_mask(self):
        
        check_is_fitted(self, 'tcc_')
        
        return None
    

    """
    Convert a MultinomialNB classifier into a string
    """
    def _MultinomialNB(self, estimator):
  
        
        #
        # Discretize probabilities
        #

        py    = _discretize_vector(np.exp(estimator.class_log_prior_))
        
        theta = np.exp(estimator.feature_log_prob_)
        theta = theta.flatten()
        theta = _discretize_vector(theta)
        theta = np.array(theta)
        theta = theta.reshape(estimator.feature_log_prob_.shape)
        
        #
        # Create the model
        #

        # Header
        string = "def Bayes(X):\n"
 
        # Target probabilities
        string = string + "    Py["
        for i in np.arange(len(py)):
            string = string + str(py) + ", "
        string = string + "]\n"
            
        # Conditional probabilities
        string = string + "    theta["        
        for i in np.arange(len(theta)):
            string = string + str(theta[i]) + ", "
        string = string + "]\n"

        string = string + "    y_hat    = None\n"
        string = string + "    max_prob = 0\n"
        string = string + "    for i in range(len(estimator.classes_)):\n"
        string = string + "        prob = 1\n"
        string = string + "        for j in range(len(theta[i])):\n"
        string = string + "            prob = prob * theta[i][j]\n"
        string = string + "        prob = py[i] *  prob\n"
        string = string + "        if prob > max_prob:\n"
        string = string + "            y_hat = estimator.classes_[i]\n"
        string = string + "    return y_hat\n"
                
        return string
    
    
    """
    Convert a LinearSVC classifier into a string
    TODO: Review
    """
    def _LinearSVC(self, estimator):
  
        #
        # Discretize similarities
        #
        
        M = estimator.coef_
        M = M.flatten()
        M = _discretize_vector(M)
        M = np.array(M)
        M = M.reshape(estimator.coef_.shape)
        
        #
        # Create the model
        #

        # Header
        string = "def LinearSVC(X):\n"
             
        # Similarities
        string = string + "    M["        
        for i in np.arange(len(M)):
            string = string + str(M[i]) + ", "
        string = string + "]\n"

        string = string + "    y_hat    = None\n"
        string = string + "    max_prob = 0\n"
        string = string + "    for i in range(len(estimator.classes_)):\n"
        string = string + "        prob = 1\n"
        string = string + "        for j in range(len(M[i])):\n"
        string = string + "            prob = prob * M[i][j]\n"
        string = string + "        prob = py[i] *  prob\n"
        string = string + "        if prob > max_prob:\n"
        string = string + "            y_hat = estimator.classes_[i]\n"
        string = string + "    return y_hat\n"
                
        return string


    """
    Helper function to recursively compute the body of a DecisionTreeClassifier
    """
    def _treebody2str(self, estimator, node_id, depth):

        children_left  = estimator.tree_.children_left
        children_right = estimator.tree_.children_right
        feature        = estimator.tree_.feature
        threshold      = estimator.tree_.threshold
        
        my_string = ""
        
        if children_left[node_id] == children_right[node_id]:
            
            # It is a leaf
            my_string = my_string + '%sreturn %s\n' % (' '*depth*4, estimator.classes_[np.argmax(estimator.tree_.value[node_id][0])])

        else:

            # Print the decision to take at this level
            my_string = my_string + '%sif X%d < %.3f:\n' % (' '*depth*4, (feature[node_id]+1), threshold[node_id])
            my_string = my_string + self._treebody2str(estimator, children_left[node_id],  depth+1)
            my_string = my_string + '%selse:\n' % (' '*depth*4)
            my_string = my_string + self._treebody2str(estimator, children_right[node_id], depth+1)
                
        return my_string


    """
    Convert a DecisionTreeClassifier into a string
    """
    def _DecisionTreeClassifier(self, estimator):

        # TODO: sanity check over estimator
        
        n_nodes        = estimator.tree_.node_count
        children_left  = estimator.tree_.children_left
        children_right = estimator.tree_.children_right
        feature        = estimator.tree_.feature

        tree_string = ""
        
        #
        # Compute the tree header
        #
        
        features_set = set()
                
        for node_id in range(n_nodes):

            # If we have a test node
            if (children_left[node_id] != children_right[node_id]):
                features_set.add('X%d' % (feature[node_id]+1))
        
        tree_string = tree_string + "def tree" + str(features_set) + ":\n"

        #
        # Compute the tree body
        # 
        
        tree_string = tree_string + self._treebody2str(estimator, 0, 1)

        return tree_string


    """
    Convert a MLPClassifier into a string
    """
    def _MLPClassifier(self, estimator):
        
        # TODO: sanity check over estimator
        
        # TODO: Computation code should be optimized
        
        # TODO: Provide support to other activation functions
                
        #
        # Discretize coeficients
        #
        
        annw = []        
        for layer in estimator.coefs_:
            for node in layer:
                for coef in node:
                    annw.append(coef)

        annw = np.array(annw)
        annw = _discretize_vector(annw)
        
        ind  = 0
        coefs = list()
        for i in np.arange(len(estimator.coefs_)):
            layer = list()
            for j in np.arange(len(estimator.coefs_[i])):
                node = list()
                for k in np.arange(len(estimator.coefs_[i][j])):
                    node.append(annw[ind])
                    ind = ind + 1
                layer.append(node)
            coefs.append(layer)
            
        #
        # Discretize intercepts
        #
                    
        annb = []
        for layer in estimator.intercepts_:
            for node in layer:
                annb.append(node)

        annb = np.array(annb)
        annb = _discretize_vector(annb)
        
        ind  = 0
        inters = list()
        for i in np.arange(len(estimator.intercepts_)):
            layer = list()
            for j in np.arange(len(estimator.intercepts_[i])):
                layer.append(annb[ind])
                ind = ind + 1
            inters.append(layer)
                    
        #
        # Create the model
        #

        # Header
        string = "def NN(X):\n"
 
        # Weights
        string = string + "    W["
        for i in np.arange(len(coefs)):
            string = string + str(coefs[i]) + ", "
        string = string + "]\n"
            
        # Bias
        string = string + "    b["        
        for i in np.arange(len(coefs)):
            string = string + str(inters[i]) + ", "
        string = string + "]\n"
       
        # First layer
        
        string = string + "    Z = [0] * W[0].shape[0]\n"
        string = string + "    for i in range(W[0].shape[0]):\n"
        string = string + "        for j in range(W[0].shape[1]):\n"
        string = string + "            Z[i] = Z[i] + W[0, i, j] * X[j]\n"
        string = string + "        Z[i] = Z[i] + b[0][i] \n"
            
        string = string + "    A = [0] * W[0].shape[0]\n"
        string = string + "    for i in range(Z.shape[0]):\n"
        string = string + "        A[i] = max(Z[i], 0)\n"
        
        # Hiddent layers
        
        string = string + "    for i in range(1, " + str(len(estimator.coefs_)) + "):\n"
            
        string = string + "        Z = [0] * W[i].shape[0]\n"
        string = string + "        for j in range(W[i].shape[0]):\n"
        string = string + "            for k in range(W[i].shape[1]):\n"
        string = string + "                Z[j] = Z[j] + W[i, j, k] * A[k]\n"
        string = string + "            Z[j] = Z[j] + b[i][j] \n"
            
        string = string + "        A = [0] * W[i].shape[0]\n"
        string = string + "        for j in range(Z.shape[0]):\n"
        string = string + "            A = max(Z[j], 0)\n"
        
        # Predictions
        
        string = string + "    softmax = 0\n"
        string = string + "    prediction = 0\n"
        string = string + "    totalmax = 0\n"
        string = string + "    for i in range(A.shape[0]):\n"
        string = string + "        totalmax = totalmax + exp(A[i])\n"
        string = string + "    for i in range(A.shape[0]):\n"
        string = string + "        newmax = exp(A[i])\n"        
        string = string + "        if newmax > softmax:\n"        
        string = string + "            softmax = newmax \n"
        string = string + "            prediction = i\n"
        
        string = string + "    return prediction\n"

        return string
    

    """
    Convert a LinearRegression into a string
    """
    def _LinearRegression(self, estimator):

        #
        # Retrieve weigths
        #
                
        coefs     = estimator.coef_
        intercept = estimator.intercept_
        
        # Header
        string = "def LinearRegression(X):\n"
             
        # Similarities
        string = string + "    W = ["        
        for i in np.arange(len(coefs)):
            string = string + str(coefs[i]) + ", "
        string = string + "]\n"
        string = string + "    b = "
        string = string + str(intercept) + "\n"
            
        string = string + "    y_hat    = 0\n"
        string = string + "    for i in range(len(W)):\n"
        string = string + "        y_hat = W[i] * X[i]\n"
        string = string + "    y_hat = y_hat + b\n"        
        string = string + "    return y_hat\n"
                
        return string


    """
    Helper function to recursively compute the body of a DecisionTreeRegressor
    """
    def _treeregressorbody2str(self, estimator, node_id, depth):

        children_left  = estimator.tree_.children_left
        children_right = estimator.tree_.children_right
        feature        = estimator.tree_.feature
        threshold      = estimator.tree_.threshold
        
        my_string = ""
        
        if children_left[node_id] == children_right[node_id]:
            
            # It is a leaf
            my_string = my_string + '%sreturn %s\n' % (' '*depth*4, np.argmax(estimator.tree_.value[node_id][0]))

        else:

            # Print the decision to take at this level
            my_string = my_string + '%sif X%d < %.3f:\n' % (' '*depth*4, (feature[node_id]+1), threshold[node_id])
            my_string = my_string + self._treeregressorbody2str(estimator, children_left[node_id],  depth+1)
            my_string = my_string + '%selse:\n' % (' '*depth*4)
            my_string = my_string + self._treeregressorbody2str(estimator, children_right[node_id], depth+1)
            
        return my_string


    """
    Convert a LinearSVR into a string
    """
    def _LinearSVR(self, estimator):
        
        # TODO: Adapt to LinearSVR

        #
        # Discretize similarities
        #
        
        M = estimator.coef_
        M = M.flatten()
        M = _discretize_vector(M)
        M = np.array(M)
        M = M.reshape(estimator.coef_.shape)
        
        #
        # Create the model
        #

        # Header
        string = "def LinearSVC(X):\n"
             
        # Similarities
        string = string + "    M["        
        for i in np.arange(len(M)):
            string = string + str(M[i]) + ", "
        string = string + "]\n"

        string = string + "    y_hat    = None\n"
        string = string + "    max_prob = 0\n"
        string = string + "    for i in range(len(estimator.classes_)):\n"
        string = string + "        prob = 1\n"
        string = string + "        for j in range(len(M[i])):\n"
        string = string + "            prob = prob * M[i][j]\n"
        string = string + "        prob = py[i] *  prob\n"
        string = string + "        if prob > max_prob:\n"
        string = string + "            y_hat = estimator.classes_[i]\n"
        string = string + "    return y_hat\n"

        return string

    """
    Convert a DecisionTreeRegressor into a string
    """
    def _DecisionTreeRegressor(self, estimator):
        
        # TODO: sanity check over estimator
        
        n_nodes        = estimator.tree_.node_count
        children_left  = estimator.tree_.children_left
        children_right = estimator.tree_.children_right
        feature        = estimator.tree_.feature

        tree_string = ""
        
        #
        # Compute the tree header
        #
        
        features_set = set()
                
        for node_id in range(n_nodes):

            # If we have a test node
            if (children_left[node_id] != children_right[node_id]):
                features_set.add('X%d' % (feature[node_id]+1))
        
        tree_string = tree_string + "def DecisionTreeRegressor" + str(features_set) + ":\n"

        #
        # Compute the tree body
        # 
        
        tree_string = tree_string + self._treeregressorbody2str(estimator, 0, 1)

        return tree_string

        
    """
    Convert a MLPRegressor into a string
    """
    def _MLPRegressor(self, estimator):
        
        # TODO: Adapt to MLPRegressor
    
        # TODO: sanity check over estimator
        
        # TODO: Computation code should be optimized
        
        # TODO: Provide support to other activation functions
                
        #
        # Discretize coeficients
        #
        
        annw = []        
        for layer in estimator.coefs_:
            for node in layer:
                for coef in node:
                    annw.append(coef)

        annw = np.array(annw)
        annw = _discretize_vector(annw)
        
        ind  = 0
        coefs = list()
        for i in np.arange(len(estimator.coefs_)):
            layer = list()
            for j in np.arange(len(estimator.coefs_[i])):
                node = list()
                for k in np.arange(len(estimator.coefs_[i][j])):
                    node.append(annw[ind])
                    ind = ind + 1
                layer.append(node)
            coefs.append(layer)
            
        #
        # Discretize intercepts
        #
                    
        annb = []
        for layer in estimator.intercepts_:
            for node in layer:
                annb.append(node)

        annb = np.array(annb)
        annb = _discretize_vector(annb)
        
        ind  = 0
        inters = list()
        for i in np.arange(len(estimator.intercepts_)):
            layer = list()
            for j in np.arange(len(estimator.intercepts_[i])):
                layer.append(annb[ind])
                ind = ind + 1
            inters.append(layer)
                    
        #
        # Create the model
        #

        # Header
        string = "def NN(X):\n"
 
        # Weights
        string = string + "    W["
        for i in np.arange(len(coefs)):
            string = string + str(coefs[i]) + ", "
        string = string + "]\n"
            
        # Bias
        string = string + "    b["        
        for i in np.arange(len(coefs)):
            string = string + str(inters[i]) + ", "
        string = string + "]\n"
       
        # First layer
        
        string = string + "    Z = [0] * W[0].shape[0]\n"
        string = string + "    for i in range(W[0].shape[0]):\n"
        string = string + "        for j in range(W[0].shape[1]):\n"
        string = string + "            Z[i] = Z[i] + W[0, i, j] * X[j]\n"
        string = string + "        Z[i] = Z[i] + b[0][i] \n"
            
        string = string + "    A = [0] * W[0].shape[0]\n"
        string = string + "    for i in range(Z.shape[0]):\n"
        string = string + "        A[i] = max(Z[i], 0)\n"
        
        # Hiddent layers
        
        string = string + "    for i in range(1, " + str(len(estimator.coefs_)) + "):\n"
            
        string = string + "        Z = [0] * W[i].shape[0]\n"
        string = string + "        for j in range(W[i].shape[0]):\n"
        string = string + "            for k in range(W[i].shape[1]):\n"
        string = string + "                Z[j] = Z[j] + W[i, j, k] * A[k]\n"
        string = string + "            Z[j] = Z[j] + b[i][j] \n"
            
        string = string + "        A = [0] * W[i].shape[0]\n"
        string = string + "        for j in range(Z.shape[0]):\n"
        string = string + "            A = max(Z[j], 0)\n"
        
        # Predictions
        
        string = string + "    softmax = 0\n"
        string = string + "    prediction = 0\n"
        string = string + "    totalmax = 0\n"
        string = string + "    for i in range(A.shape[0]):\n"
        string = string + "        totalmax = totalmax + exp(A[i])\n"
        string = string + "    for i in range(A.shape[0]):\n"
        string = string + "        newmax = exp(A[i])\n"        
        string = string + "        if newmax > softmax:\n"        
        string = string + "            softmax = newmax \n"
        string = string + "            prediction = i\n"
        
        string = string + "    return prediction\n"

        return string        
    
        
class Nescience(BaseEstimator, SelectorMixin):
    
    def __init__(self):
        
        return None
    
    
    def fit(self, X, y, method="Arithmetic", compressor="bz2"):
        """
        Initialization of the class nescience
        
        Parameters
        ----------
        X : array-like, shape (n_samples, n_features)
            Sample vectors from which to compute miscoding.
            
        y : array-like, shape (n_samples)
            The target values (class labels) as numbers or strings.

        method (string):     method used to comput the nescience. Valid
                             values are: "Euclid", "Arithmetic",
                             "Geometric", "Product", "Addition" and
                             "Harmonic".
                             
        compressor (string): compressor used to compute redudancy. Valid
                             values are: "bz2", "lzma" and "zlib".
          
        """
        
        self.method       = method
        self.compressor   = compressor

        self.X, self.y = check_X_y(X, y, dtype=None)

        self.miscoding  = Miscoding()
        self.inaccuracy = Inaccuracy()
        self.surfeit    = Surfeit()
        
        self.miscoding.fit(X, y)
        self.inaccuracy.fit(X, y)
        self.surfeit.fit(X, y, self.compressor)
        
        return self


    def nescience(self, model, subset=None, predictions=None, model_string=None):
        """
        Compute the nescience of a model
        
        Parameters
        ----------
        model       : a trained model

        subset      : array-like, shape (n_features)
                      1 if the attribute is in use, 0 otherwise
                      If None, attributes will be infrerred throught model
                      
        model_str   : a string based representation of the model
                      If None, string will be derived from model
                    
        Returns
        -------
        Return the nescience (float)
        """
        
        check_is_fitted(self, 'X')

        if subset is None:
            miscoding = self.miscoding.miscoding_model(model)
        else:
            miscoding = self.miscoding.miscoding_subset(subset)

        if predictions is None:
            inaccuracy = self.inaccuracy.inaccuracy_model(model)
        else:
            inaccuracy = self.inaccuracy.inaccuracy_predictions(predictions)
            
        if model_string is None:
            surfeit = self.surfeit.surfeit_model(model)
        else:
            surfeit = self.surfeit.surfeit_string(model_string)            

        # Avoid dividing by zero
        
        if surfeit == 0:
            surfeit = 10e-6
    
        if inaccuracy == 0:
            inaccuracy = 10e-6

        if miscoding == 0:
            miscoding = 10e-6
            
        # TODO: Think about this problem
        if surfeit < inaccuracy:
            # The model is still too small to use surfeit
            surfeit = 1

        # Compute the nescience according to the method specified by the user
        if self.method == "Euclid":
            # Euclidean distance
            nescience = math.sqrt(miscoding**2 + inaccuracy**2 + surfeit**2)
        elif self.method == "Arithmetic":
            # Arithmetic mean
            nescience = (miscoding + inaccuracy + surfeit) / 3
        elif self.method == "Geometric":
            # Geometric mean
            nescience = math.pow(miscoding * inaccuracy * surfeit, 1/3)
        elif self.method == "Product":
            # The product of both quantities
            nescience = miscoding * inaccuracy * surfeit
        elif self.method == "Addition":
            # The product of both quantities
            nescience = miscoding + inaccuracy + surfeit
        elif self.method == "Weighted":
            # Weigthed sum
            # TODO: Not yet supported
            nescience = self.weight_miscoding * miscoding + self.weight_inaccuracy * inaccuracy + self.weight_surfeit * surfeit
        elif self.method == "Harmonic":
            # Harmonic mean
            nescience = 3 / ( (1/miscoding) + (1/inaccuracy) + (1/surfeit))
        # else -> rise exception
                
        return nescience

    
    # TODO
    def _get_support_mask(self):
                
        return None


class AutoClassifier(BaseEstimator, ClassifierMixin):
    
    def __init__(self, random_state=None):
        
        self.random_state = random_state
        
        return None

    
    def fit(self, X, y, auto=True):
        
        # TODO: document
        
        # Supported Classifiers
        
        self.classifiers_ = [
            self.MultinomialNB,
            self.DecisionTreeClassifier,
            self.LinearSVC,
            self.MLPClassifier
        ]

        self.X_, self.y_ = check_X_y(X, y, dtype="numeric")

        self.nescience_ = Nescience()
        self.nescience_.fit(self.X_, self.y_)
        
        # TODO: 
        # new y contains class indexes rather than labels in the range [0, n_classes]
        # self.classes_, self.y_ = np.unique(self.y_, return_inverse=True)
        self.classes_ = np.unique(self.y_)
        
        nsc = 1
        self.model_ = None
        self.viu_   = None
        
        # Find optimal model
        if auto:
        
            for clf in self.classifiers_:
            
                # TODO: print classifier if verbose
                
                # If X contains negative values, MultinomialNB is skipped
                if clf == self.MultinomialNB and not (self.X_>=0).all():
                    continue
                
                (new_nsc, new_model, new_viu) = clf()
                        
                if new_nsc < nsc:
                    nsc   = new_nsc
                    self.model_ = new_model
                    self.viu_   = new_viu
        return self


    def predict(self, X):
        """
        Predict class given a dataset
    
          * X = list([[x11, x12, x13, ...], ..., [xn1, xn2, ..., xnm]])
    
        Return a list of classes predicted
        """
        
        check_is_fitted(self)
        X = check_array(X)
        
        if self.viu_ is None:
            msdX = X
        else:
            msdX = X[:,np.where(self.viu_)[0]]
                
        return self.model_.predict(msdX)


    # def predict_proba(self, X):
        # """
        # Predict the probability of being in a class given a dataset
    
          # * X = list([[x11, x12, x13, ...], ..., [xn1, xn2, ..., xnm]])
      
        # Return an array of probabilities. The order of the list match the order
        # the internal attribute classes_
        # """
        
        # check_is_fitted(self)
        # X = check_array(X)

        # if self.viu_ is None:
            # msdX = X
        # else:
            # msdX = X[:,np.where(self.viu_)[0]]
                    
        # return self.model_.predict_proba(msdX)


    def score(self, X, y):
        """
        Evaluate the performance of the current model given a test dataset

           * X = list([[x11, x12, x13, ...], ..., [xn1, xn2, ..., xnm]])
           * y = list([y1, ..., yn])
    
        Return one minus the mean error
        """
        
        check_is_fitted(self)
        X, y = check_X_y(X, y, dtype="numeric")
        
        if self.viu_ is None:
            msdX = X
        else:
            msdX = X[:,np.where(self.viu_)[0]]        
        
        return self.model_.score(msdX, y)


    def MultinomialNB(self):
        
        # No hyperparameters to optimize
        
        model = MultinomialNB()
        model.fit(self.X_, self.y_)

        nsc = self.nescience_.nescience(model)
            
        return (nsc, model, None)

    
    def LinearSVC(self):
        
        # No hyperparameters to optimize
        
        model = LinearSVC(multi_class="crammer_singer", random_state=self.random_state)
        model.fit(self.X_, self.y_)

        nsc = self.nescience_.nescience(model)
            
        return (nsc, model, None)    


    def DecisionTreeClassifier(self):
        
        depth   = 3
        nsc     = 1
        new_nsc = 0.99
        
        while new_nsc < nsc:

            nsc = new_nsc
            
            model = DecisionTreeClassifier(max_depth=depth, random_state=self.random_state)
            model.fit(self.X_, self.y_)

            new_nsc = self.nescience_.nescience(model)
            
            depth = depth + 1

        return (nsc, model, None)
    
    
    def MLPClassifier(self):
        
        # Relevance of features
        tmp_msd = msd = self.nescience_.miscoding.miscoding_features()
        
        # Variables in use
        tmp_viu = viu = np.zeros(self.X_.shape[1], dtype=np.int)

        # Create the initial neural network
        #  - two features
        #  - one hidden layer
        #  - three units
        
        tmp_hu = hu = [3]

        # Select the two most relevant features
        viu[np.argmax(msd)] = 1        
        msd[np.where(viu)] = -1
        viu[np.argmax(msd)] = 1
        msd[np.where(viu)] = -1
        
        msdX = self.X_[:,np.where(viu)[0]]
        tmp_nn = nn = MLPClassifier(hidden_layer_sizes = hu, random_state=self.random_state)
        nn.fit(msdX, self.y_)
        prd  = nn.predict(msdX)
        tmp_nsc = nsc = self.nescience_.nescience(nn, subset=viu, predictions=prd)
        
        # While the nescience decreases
        decreased = True        
        while (decreased):
            
            decreased = False

            #
            # Test adding a new feature  
            #
            
            # Check if therer are still more variables to add
            if np.sum(viu) != viu.shape[0]:
            
                new_msd = msd.copy()
                new_viu = viu.copy()
            
                new_viu[np.argmax(new_msd)] = 1
                new_msd[np.where(viu)] = -1

                msdX    = self.X_[:,np.where(new_viu)[0]]
                new_nn  = MLPClassifier(hidden_layer_sizes = hu, random_state=self.random_state)        
                new_nn.fit(msdX, self.y_)
                prd     = new_nn.predict(msdX)
                new_nsc = self.nescience_.nescience(new_nn, subset=new_viu, predictions=prd)
            
                # Save data if nescience has been reduced                        
                if new_nsc < tmp_nsc:                                
                    decreased = True
                    tmp_nn  = new_nn
                    tmp_nsc = new_nsc
                    tmp_msd = new_msd
                    tmp_viu = new_viu
                    tmp_hu  = hu
                    
            #
            # Test adding a new layer
            #
            
            new_hu = hu.copy()
            new_hu.append(3)

            msdX    = self.X_[:,np.where(viu)[0]]
            new_nn  = MLPClassifier(hidden_layer_sizes = new_hu, random_state=self.random_state)
            new_nn.fit(msdX, self.y_)
            prd     = new_nn.predict(msdX)
<<<<<<< HEAD
            new_nsc = self.nescience_.nescience(new_nn, subset=viu, predictions=prd)
=======
            new_nsc = self.nescience.nescience(new_nn, subset=viu, predictions=prd)
>>>>>>> 44b79fb6
            
            # Save data if nescience has been reduced 
            if new_nsc < tmp_nsc:                                
                decreased = True
                tmp_nn  = new_nn
                tmp_nsc = new_nsc
                tmp_msd = msd
                tmp_viu = viu
                tmp_hu  = new_hu

            #
            # Test adding a new unit
            #
            
            for i in np.arange(len(hu)):
                
                new_hu    = hu.copy()
                new_hu[i] = new_hu[i] + 1            

                msdX    = self.X_[:,np.where(viu)[0]]
                new_nn  = MLPClassifier(hidden_layer_sizes = new_hu, random_state=self.random_state)
                new_nn.fit(msdX, self.y_)
                prd     = new_nn.predict(msdX)
                new_nsc = self.nescience_.nescience(new_nn, subset=viu, predictions=prd)
            
                # Save data if nescience has been reduced                        
                if new_nsc < tmp_nsc:                                
                    decreased = True
                    tmp_nn  = new_nn
                    tmp_nsc = new_nsc
                    tmp_msd = msd
                    tmp_viu = viu
                    tmp_hu  = new_hu
                
            # Update neural network
            nn      = tmp_nn
            nsc     = tmp_nsc
            viu     = tmp_viu
            msd     = tmp_msd
            hu      = tmp_hu

        # -> end while

        return (nsc, nn, viu)


class AutoRegressor(BaseEstimator, RegressorMixin):
    
    # TODO: Class documentation

    def __init__(self, random_state=None):
        
        self.random_state = random_state
        
        return None

    
    def fit(self, X, y, auto=True):
        """
        Select the best model that explains y given X.
        
        Parameters
        ----------
        X : array-like, shape (n_samples, n_features)
            Sample vectors from which to compute miscoding.
            
        y : array-like, shape (n_samples)
            The target values (class labels) as numbers or strings.
        
        auto: find automatically the optimal model
            
        Returns
        -------
        self
        """
        
        # Supported Regressors
        
        self.regressors_ = [
            self.LinearRegression,
            self.LinearSVR,
            self.DecisionTreeRegressor,
            self.MLPRegressor
        ]

        self.X_, self.y_ = check_X_y(X, y, dtype="numeric")

        self.nescience_ = Nescience()
        self.nescience_.fit(self.X_, self.y_)
        
        nsc = 1
        self.model_ = None
        self.viu_   = None
        
        # Find automatically the optimal model
        
        if auto:
            
            for reg in self.regressors_:
            
                # TODO: Should be based on a verbose flag
                print("Regressor: " + str(reg))
            
                (new_nsc, new_model, new_viu) = reg()
            
                if new_nsc < nsc:
                    nsc   = new_nsc
                    self.model_ = new_model
                    self.viu_   = new_viu
        return self


    def predict(self, X):
        """
        Predict class given a dataset
    
          * X = list([[x11, x12, x13, ...], ..., [xn1, xn2, ..., xnm]])
    
        Return the predicted value
        """
        
        check_is_fitted(self)
        X = check_array(X)
        
        if self.viu_ is None:
            msdX = X
        else:
            msdX = X[:,np.where(self.viu_)[0]]
                
        return self.model_.predict(msdX)


    def score(self, X, y):
        """
        Evaluate the performance of the current model given a test dataset

           * X = list([[x11, x12, x13, ...], ..., [xn1, xn2, ..., xnm]])
           * y = list([y1, ..., yn])
    
        Return one minus the mean error
        """

        check_is_fitted(self)
        X = check_array(X)
        
        if self.viu_ is None:
            msdX = X
        else:
            msdX = X[:,np.where(self.viu_)[0]]        
        
        return self.model_.score(msdX, y)


    def LinearRegression(self):
        
        # Relevance of features
        msd = self.nescience_.miscoding.miscoding_features()
        
        # Variables in use
        viu = np.zeros(self.X_.shape[1], dtype=np.int)

        # Select the the most relevant feature
        viu[np.argmax(msd)] = 1        
        msd[np.where(viu)] = -1

        # Evaluate the model        
        msdX = self.X_[:,np.where(viu)[0]]        
        model = LinearRegression()
        model.fit(msdX, self.y_)
        
        prd  = model.predict(msdX)
        nsc = self.nescience_.nescience(model, subset=viu, predictions=prd)
        
        decreased = True
        while (decreased):
                        
            decreased = False
            
            new_msd = msd.copy()
            new_viu = viu.copy()
            
            # Select the the most relevant feature
            new_viu[np.argmax(new_msd)] = 1        
            new_msd[np.where(new_viu)] = -1

            # Evaluate the model        
            msdX = self.X_[:,np.where(new_viu)[0]]        
            new_model = LinearRegression()
            new_model.fit(msdX, self.y_)        
            
            prd  = new_model.predict(msdX)
            new_nsc = self.nescience_.nescience(new_model, subset=new_viu, predictions=prd)
            
            # Save data if nescience has been reduced                        
            if new_nsc < nsc:                                
                decreased = True
                model     = new_model
                nsc       = new_nsc
                msd       = new_msd
                viu       = new_viu
        
        return (nsc, model, viu)


    def LinearSVR(self):
        # TODO: Optimize hyperparameters
                    
        # model = LinearSVR(multi_class="crammer_singer")
        model = LinearSVR(random_state=self.random_state)
        model.fit(self.X_, self.y_)

        nsc = self.nescience_.nescience(model)
            
        return (nsc, model, None)    


    def DecisionTreeRegressor(self):
        
        depth   = 3
        nsc     = 1
        new_nsc = 0.99
        
        while new_nsc < nsc:

            nsc = new_nsc
                        
            model = DecisionTreeRegressor(max_depth=depth, random_state=self.random_state)
            model.fit(self.X_, self.y_)

            new_nsc = self.nescience_.nescience(model)
            
            depth = depth + 1

        return (nsc, model, None)


    def MLPRegressor(self):
        
        # Relevance of features
        tmp_msd = msd = self.nescience_.miscoding.miscoding_features()
        
        # Variables in use
        tmp_viu = viu = np.zeros(self.X_.shape[1], dtype=np.int)

        # Create the initial neural network
        #  - two features
        #  - one hidden layer
        #  - three units
        
        tmp_hu = hu = [3]

        # Select the two most relevant features
        viu[np.argmax(msd)] =  1        
        msd[np.where(viu)]  = -1
        viu[np.argmax(msd)] =  1
        msd[np.where(viu)]  = -1
        
        msdX = self.X_[:,np.where(viu)[0]]
        tmp_nn = nn = MLPRegressor(hidden_layer_sizes = hu, random_state=self.random_state)
        nn.fit(msdX, self.y_)
        prd  = nn.predict(msdX)
        tmp_nsc = nsc = self.nescience_.nescience(nn, subset=viu, predictions=prd)
        
        # While the nescience decreases
        decreased = True        
        while (decreased):
            
            decreased = False

            #
            # Test adding a new feature  
            #
            
            # Check if therer are still more variables to add
            if np.sum(viu) != viu.shape[0]:
            
                new_msd = msd.copy()
                new_viu = viu.copy()
            
                new_viu[np.argmax(new_msd)] = 1
                new_msd[np.where(viu)] = -1

                msdX    = self.X_[:,np.where(new_viu)[0]]
                new_nn  = MLPRegressor(hidden_layer_sizes = hu, random_state=self.random_state)        
                new_nn.fit(msdX, self.y_)
                prd     = new_nn.predict(msdX)
                new_nsc = self.nescience_.nescience(new_nn, subset=new_viu, predictions=prd)
            
                # Save data if nescience has been reduced                        
                if new_nsc < tmp_nsc:                                
                    decreased = True
                    tmp_nn  = new_nn
                    tmp_nsc = new_nsc
                    tmp_msd = new_msd
                    tmp_viu = new_viu
                    tmp_hu  = hu
                    
            #
            # Test adding a new layer
            #
            
            new_hu = hu.copy()
            new_hu.append(3)

            msdX    = self.X_[:,np.where(viu)[0]]
            new_nn  = MLPRegressor(hidden_layer_sizes = new_hu, random_state=self.random_state)
            new_nn.fit(msdX, self.y_)
            prd     = new_nn.predict(msdX)
<<<<<<< HEAD
            new_nsc = self.nescience_.nescience(new_nn, subset=viu, predictions=prd)
=======
            new_nsc = self.nescience.nescience(new_nn, subset=viu, predictions=prd)
>>>>>>> 44b79fb6
            
            # Save data if nescience has been reduced 
            if new_nsc < tmp_nsc:                                
                decreased = True
                tmp_nn  = new_nn
                tmp_nsc = new_nsc
                tmp_msd = msd
                tmp_viu = viu
                tmp_hu  = new_hu

            #
            # Test adding a new unit
            #
            
            for i in np.arange(len(hu)):
                
                new_hu    = hu.copy()
                new_hu[i] = new_hu[i] + 1            

                msdX    = self.X_[:,np.where(viu)[0]]
                new_nn  = MLPRegressor(hidden_layer_sizes = new_hu, random_state=self.random_state)
                new_nn.fit(msdX, self.y_)
                prd     = new_nn.predict(msdX)
                new_nsc = self.nescience_.nescience(new_nn, subset=viu, predictions=prd)
            
                # Save data if nescience has been reduced                        
                if new_nsc < tmp_nsc:                                
                    decreased = True
                    tmp_nn  = new_nn
                    tmp_nsc = new_nsc
                    tmp_msd = msd
                    tmp_viu = viu
                    tmp_hu  = new_hu
                
            # Update neural network
            nn      = tmp_nn
            nsc     = tmp_nsc
            viu     = tmp_viu
            msd     = tmp_msd
            hu      = tmp_hu

        # -> end while

        return (nsc, nn, viu)


    # WARNING: Experimental, do not use in production
    # TODO: build a sklearn wrapper around the model
    def GrammaticalEvolution(self):
        
        # A grammar is a dictionary keyed by non terminal symbols
        #     Each value is a list with the posible replacements
        #         Each replacement contains a list with tokens
        #
        # The grammar in use is:
        #
        #     <expression> ::= self.X_[:,<feature>] |
        #                      <number> <scale> self.X_[:,<feature>] |
        #                      self.X_[:,<feature>]) ** <exponent> |
        #                      (<expression>) <operator> (<expression>)
        #                 
        #     <operator>   ::= + | - | * | /
        #     <scale>      ::= *
        #     <number>     ::= <digit> | <digit><digit0> | | <digit><digit0><digit0>
        #     <digit>      ::= 1 | 2 | 3 | 4 | 5 | 6 | 7 | 8 | 9
        #     <digit0>     ::= 0 | 1 | 2 | 3 | 4 | 5 | 6 | 7 | 8 | 9
        #     <exponent>   ::= 2 | 3 | (1/2) | (1/3)
        #     <feature>    ::= 1 .. self.X_.shape[1]

        self.grammar = {
            "expression": [
                            ["self.X_[:,", "<feature>", "]"],
                            ["<number>", "<scale>", "self.X_[:,", "<feature>", "]"],
                            ["self.X_[:,", "<feature>", "]**", "<exponent>"],
                            ["(", "<expression>", ")", "<operator>", "(", "<expression>", ")"]
                          ],
            "operator":   ["+", "-", "*", "/"],
            "scale":      ["*"],
            "number":     [
                            ["<digit>"], 
                            ["<digit>", "<digit0>"],
                            ["<digit>", "<digit0>", "<digit0>"]
                          ],
            "digit":      ["1", "2", "3", "4", "5", "6", "7", "8", "9"],
            "digit0":     ["0", "5"],
            "exponent":   ["2", "3", "(1/2)", "(1/3)"],
            "feature":    None
        }

        # Fill in features         
        self.grammar["feature"] = [str(i) for i in np.arange(0, self.X_.shape[1])]

        self.max_num_tokens  = 10 # Sufficient to cover all possible tokens from grammar
        self.max_num_derivations = self.max_num_tokens * self.max_num_tokens # TODO: Think about that

        # Use differential evolution to find the optimal model
        bounds = [(0, self.max_num_tokens)] * self.max_num_derivations
        result = differential_evolution(self._evaluate_genotype, bounds)
        
        # Retrieve model
        model = self._parse_grammar(result.x)
        
        # Compute the predicted values
        pred = eval(model)

        # Compute model string
        model_str = model.replace("self.", "")
        
        # Compute the variables in use
        viu          = np.zeros(self.X_.shape[1], dtype=int)                    
        match        = re.compile(r'self.X_\[:,(\d+)\]') 
        indices      = match.findall(model) 
        indices      = [int(i) for i in indices] 
        viu[indices] = 1

        # Compute the nescience
        nsc = self.nescience_.nescience(None, subset=viu, predictions=pred, model_string=model_str)
        
        return (nsc, model, viu)


    """
    Given a genotype (a list of integers) compute the nescience of the
    corresponding phenotype given the grammar.
    
    Return the nescience of the phenotype
    """
    def _evaluate_genotype(self, x):
                
        # Retrieve model
        model = self._parse_grammar(x)
                
        # Compute the predicted values
        try:
            pred = eval(model)
        except:
            # In case of non-evaluable model, return a nescience of 1
            return 1 
                            
        # Compute a simplified version of model string
        model_str = model.replace("self.", "")
                
        # Compute the variables in use
        viu          = np.zeros(self.X_.shape[1], dtype=int)                    
        match        = re.compile(r'self.X_\[:,(\d+)\]') 
        indices      = match.findall(model) 
        indices      = [int(i) for i in indices] 
        viu[indices] = 1
        
        # Compute the nescience
        try:
            nsc = self.nescience_.nescience(None, subset=viu, predictions=pred, model_string=model_str)
        except:
            # In case of non-computable nesciencee, return a value of 1
            return 1 
                
        return nsc


    """
    Given a genotype (a list of integers) compute the  corresponding phenotype
    given the grammar.
    
    Return a string based phenotype
    """
    def _parse_grammar(self, x):
        
        x = [int(round(i)) for i in x]
        
        phenotype = ["<expression>"]
        ind       = 0
        modified  = True
        
        # Meanwhile there are no more non-terminal symbols
        while modified:
            
            modified = False
            new_phenotype = list()
                        
            for token in phenotype:
                            
                if token[0] == '<' and token[-1] == '>':
                    
                    token     = token[1:-1]
                    new_token = self.grammar[token][x[ind] % len(self.grammar[token])]
                                        
                    if type(new_token) == str:
                        new_token = list(new_token)
                                            
                    new_phenotype = new_phenotype + new_token
                    modified = True
                    ind = ind + 1
                    ind = ind % self.max_num_derivations
                                        
                else:
                                   
                    # new_phenotype = new_phenotype + list(token)
                    new_phenotype.append(token)
                         
            phenotype = new_phenotype
                    
        model = "".join(phenotype)

        return model


class AutoTimeSeries(BaseEstimator, RegressorMixin):
    
    # TODO: Class documentation

    def __init__(self):
        
        return None

    
    # TODO: provide support to autofit
    def fit(self, ts, auto=True):
        """
        Select the best model that explains the time series ts.
        
        Parameters
        ----------            
        ts : array-like, shape (n_samples)
            The time series as numbers.
        auto: compute automatically the optimal model
            
        Returns
        -------
        self
        """

        # Supported time series models
        
        self.models_ = [
            self.AutoRegressive,
            self.MovingAverage,
            self.ExponentialSmoothing
        ]

        self.X_, self.y_ = self._whereIsTheX(ts)

        self.nescience_ = Nescience()
        self.nescience_.fit(self.X_, self.y_)
        
        nsc = 1
        self.model_ = None
        self.viu_   = None

        # Find optimal model
        if auto:
        
            for reg in self.models_:
            
                (new_nsc, new_model, new_viu) = reg()
            
                if new_nsc < nsc: 
                    nsc   = new_nsc
                    self.model_ = new_model
                    self.viu_   = new_viu
        
        return self


    """
       Transfrom a unidimensional time series ts into a classical X, y dataset
       
       * size: size of the X, that is, number of attributes
    """
    def _whereIsTheX(self, ts, size=None):
                
        X = list()
        y = list()

        lts = len(ts)
        
        if size == None:
            size = int(np.sqrt(lts))

        for i in np.arange(lts - size):
            X.append(ts[i:i+size])
            y.append(ts[i+size])
            
        X = np.array(X)
        y = np.array(y)
        
        return X, y
    

    def predict(self, X):
        """
        Predict class given a dataset
    
          * X = list([[x11, x12, x13, ...], ..., [xn1, xn2, ..., xnm]])
    
        Return the predicted value
        """
        
        check_is_fitted(self, '_X')
        
        if self.viu_ is None:
            msdX = X
        else:
            msdX = X[:,np.where(self.viu_)[0]]
                
        return self.model_.predict(msdX)


    def score(self, ts):
        """
        Evaluate the performance of the current model given a test time series

        Parameters
        ----------            
        ts : array-like, shape (n_samples)
            The time series as numbers.
            
        Returns
        -------    
        Return one minus the mean error
        """
        
        check_is_fitted(self, '_X')

        X, y = self._whereIsTheX(ts)
        
        if self.viu_ is None:
            msdX = X
        else:
            msdX = X[:,np.where(self.viu_)[0]]        
        
        return self.model_.score(msdX, y)


    def AutoRegressive(self):
        
        # Relevance of features
        msd = self.nescience_.miscoding.miscoding_features()
        
        # Variables in use
        viu = np.zeros(self.X_.shape[1], dtype=np.int)

        # Select the the most relevant feature
        viu[np.argmax(msd)] = 1        
        msd[np.where(viu)] = -1

        # Evaluate the model        
        msdX = self.X_[:,np.where(viu)[0]]        
        model = LinearRegression()
        model.fit(msdX, self.y_)
        
        prd  = model.predict(msdX)
        nsc = self.nescience_.nescience(model, subset=viu, predictions=prd)
        
        decreased = True
        while (decreased):
                        
            decreased = False
            
            new_msd = msd.copy()
            new_viu = viu.copy()
            
            # Select the the most relevant feature
            new_viu[np.argmax(new_msd)] = 1        
            new_msd[np.where(new_viu)] = -1

            # Evaluate the model        
            msdX = self.X_[:,np.where(new_viu)[0]]        
            new_model = LinearRegression()
            new_model.fit(msdX, self.y_)        
            
            prd  = new_model.predict(msdX)
            new_nsc = self.nescience_.nescience(new_model, subset=new_viu, predictions=prd)
            
            # Save data if nescience has been reduced                        
            if new_nsc < nsc:                                
                decreased = True
                model     = new_model
                nsc       = new_nsc
                msd       = new_msd
                viu       = new_viu
        
        return (nsc, model, viu)


    def MovingAverage(self):
        
        # Variables in use
        viu = np.zeros(self.X_.shape[1], dtype=np.int)

        # Select the t-1 feature
        viu[-1] = 1        

        # Evaluate the model        
        msdX = self.X_[:,np.where(viu)[0]]        
        model = LinearRegression()
        model.coef_ = np.array([1])
        model.intercept_ = np.array([0])
        
        prd  = model.predict(msdX)
        nsc = self.nescience_.nescience(model, subset=viu, predictions=prd)
        
        for i in np.arange(2, self.X_.shape[1] - 1):
            
            new_viu = viu.copy()
            
            # Select the the most relevant feature
            new_viu[-i] = 1        

            # Evaluate the model        
            msdX = self.X_[:,np.where(new_viu)[0]]
            new_model = LinearRegression()
            new_model.coef_ = np.repeat([1/i], i)
            new_model.intercept_ = np.array([0])

            prd  = new_model.predict(msdX)
            new_nsc = self.nescience_.nescience(new_model, subset=new_viu, predictions=prd)
                        
            # Save data if nescience has been reduced                        
            if new_nsc > nsc:
                break
              
            model     = new_model
            nsc       = new_nsc
            viu       = new_viu
        
        return (nsc, model, viu)


    def ExponentialSmoothing(self):
        
        alpha = 0.2
        
        # Variables in use
        viu = np.zeros(self.X_.shape[1], dtype=np.int)

        # Select the t-1 feature
        viu[-1] = 1        

        # Evaluate the model        
        msdX = self.X_[:,np.where(viu)[0]]        
        model = LinearRegression()
        model.coef_ = np.array([1])
        model.intercept_ = np.array([0])
        
        prd  = model.predict(msdX)
        nsc = self.nescience_.nescience(model, subset=viu, predictions=prd)
        
        for i in np.arange(2, self.X_.shape[1] - 1):
            
            new_viu = viu.copy()
            
            # Select the the most relevant feature
            new_viu[-i] = 1        

            # Evaluate the model        
            msdX = self.X_[:,np.where(new_viu)[0]]
            new_model = LinearRegression()
            new_model.coef_ = np.repeat([(1-alpha)**i], i)
            new_model.intercept_ = np.array([0])

            prd  = new_model.predict(msdX)
            new_nsc = self.nescience_.nescience(new_model, subset=new_viu, predictions=prd)
                        
            # Save data if nescience has been reduced                        
            if new_nsc > nsc:
                break
              
            model     = new_model
            nsc       = new_nsc
            viu       = new_viu
        
        return (nsc, model, viu)<|MERGE_RESOLUTION|>--- conflicted
+++ resolved
@@ -1827,12 +1827,8 @@
             new_nn  = MLPClassifier(hidden_layer_sizes = new_hu, random_state=self.random_state)
             new_nn.fit(msdX, self.y_)
             prd     = new_nn.predict(msdX)
-<<<<<<< HEAD
             new_nsc = self.nescience_.nescience(new_nn, subset=viu, predictions=prd)
-=======
-            new_nsc = self.nescience.nescience(new_nn, subset=viu, predictions=prd)
->>>>>>> 44b79fb6
-            
+           
             # Save data if nescience has been reduced 
             if new_nsc < tmp_nsc:                                
                 decreased = True
@@ -2140,11 +2136,7 @@
             new_nn  = MLPRegressor(hidden_layer_sizes = new_hu, random_state=self.random_state)
             new_nn.fit(msdX, self.y_)
             prd     = new_nn.predict(msdX)
-<<<<<<< HEAD
             new_nsc = self.nescience_.nescience(new_nn, subset=viu, predictions=prd)
-=======
-            new_nsc = self.nescience.nescience(new_nn, subset=viu, predictions=prd)
->>>>>>> 44b79fb6
             
             # Save data if nescience has been reduced 
             if new_nsc < tmp_nsc:                                
